name = "ddHodge"
uuid = "da5e3d7b-eca3-40e2-9705-a90d0d718b2b"
authors = ["Kazumitsu Maehara <kazumits@gmail.com> and contributors"]
version = "0.7.0"

[deps]
Graphs = "86223c79-3864-5bf0-83f7-82e725a168b6"
KrylovKit = "0b1a1467-8014-51b9-945f-bf0ae24f4b77"
LinearAlgebra = "37e2e46d-f89d-539d-b4ee-838fcccc9c8e"
NearestNeighbors = "b8a86587-4115-5ab1-83bc-aa920d37bbce"
SparseArrays = "2f01184e-e22b-5df5-ae63-d93ebab69eaf"

[weakdeps]
CUDA = "052768ef-5323-5732-b1bb-66c8b64840ba"
Triangulate = "f7e6ffb2-c36d-4f8f-a77e-16e897189344"

[extensions]
ddHodgeCUDAExt = "CUDA"
ddHodgeTriangulateExt = "Triangulate"

[compat]
<<<<<<< HEAD
Graphs = "1"
=======
CUDA = "5"
>>>>>>> 52ab2ff1
julia = "1.9"<|MERGE_RESOLUTION|>--- conflicted
+++ resolved
@@ -19,9 +19,6 @@
 ddHodgeTriangulateExt = "Triangulate"
 
 [compat]
-<<<<<<< HEAD
 Graphs = "1"
-=======
 CUDA = "5"
->>>>>>> 52ab2ff1
 julia = "1.9"